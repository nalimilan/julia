--- conflicted
+++ resolved
@@ -36,9 +36,9 @@
         copysign_float32, copysign_float64,
         flipsign_int32, flipsign_int64,
         // c interface
-        ccall//,
+        ccall,
     };
-}
+};
 
 using namespace JL_I;
 
@@ -87,7 +87,7 @@
 }
 
 // reinterpret-cast to int
-static Value *WINT(Value *v)
+static Value *INT(Value *v)
 {
     Type *t = v->getType();
     if (t->isIntegerTy())
@@ -255,11 +255,7 @@
         jl_error("trunc_int: expected bits type as first argument");
     unsigned int nb = jl_bitstype_nbits(bt);
     Type *to = IntegerType::get(jl_LLVMContext, nb);
-<<<<<<< HEAD
-    return builder.CreateTrunc(WINT(emit_unboxed(x,ctx)), to);
-=======
     return builder.CreateTrunc(INT(auto_unbox(x,ctx)), to);
->>>>>>> 68899bbe
 }
 
 static Value *generic_zext(jl_value_t *targ, jl_value_t *x, jl_codectx_t *ctx)
@@ -272,11 +268,7 @@
         jl_error("zext_int: expected bits type as first argument");
     unsigned int nb = jl_bitstype_nbits(bt);
     Type *to = IntegerType::get(jl_LLVMContext, nb);
-<<<<<<< HEAD
-    return builder.CreateZExt(WINT(emit_unboxed(x,ctx)), to);
-=======
     return builder.CreateZExt(INT(auto_unbox(x,ctx)), to);
->>>>>>> 68899bbe
 }
 
 #define HANDLE(intr,n)                                                  \
@@ -358,89 +350,17 @@
         if (t != T_float64) x = builder.CreateBitCast(x, T_float64);
         return mark_julia_type(x, jl_float64_type);
 
-<<<<<<< HEAD
-    HANDLE(unbox8,1)
-        return emit_unbox(T_int8, T_pint8, x);
-    HANDLE(unbox16,1)
-        return emit_unbox(T_int16, T_pint16, x);
-    HANDLE(unbox32,1)
-        return emit_unbox(T_int32, T_pint32, x);
-    HANDLE(unbox64,1)
-        return emit_unbox(T_int64, T_pint64, x);
-
-    HANDLE(neg_int,1)
-        return builder.CreateSub(ConstantInt::get(t, 0), WINT(x));
-    HANDLE(add_int,2)
-        return builder.CreateAdd(WINT(x), WINT(emit_expr(args[2],ctx,true)));
-    HANDLE(sub_int,2)
-        return builder.CreateSub(WINT(x), WINT(emit_expr(args[2],ctx,true)));
-    HANDLE(mul_int,2)
-        return builder.CreateMul(WINT(x), WINT(emit_expr(args[2],ctx,true)));
-    HANDLE(sdiv_int,2)
-        den = WINT(emit_expr(args[2],ctx,true));
-=======
     HANDLE(neg_int,1) return builder.CreateSub(ConstantInt::get(t, 0), INT(x));
     HANDLE(add_int,2) return builder.CreateAdd(INT(x), INT(y));
     HANDLE(sub_int,2) return builder.CreateSub(INT(x), INT(y));
     HANDLE(mul_int,2) return builder.CreateMul(INT(x), INT(y));
     HANDLE(sdiv_int,2)
         den = INT(y);
->>>>>>> 68899bbe
         call_error_func_unless(builder.CreateICmpNE(den,
                                                     ConstantInt::get(t,0)),
                                jldiverror_func, ctx);
-        return builder.CreateSDiv(WINT(x), den);
+        return builder.CreateSDiv(INT(x), den);
     HANDLE(udiv_int,2)
-<<<<<<< HEAD
-        den = WINT(emit_expr(args[2],ctx,true));
-        call_error_func_unless(builder.CreateICmpNE(den,
-                                                    ConstantInt::get(t,0)),
-                               jldiverror_func, ctx);
-        return builder.CreateUDiv(WINT(x), den);
-    HANDLE(srem_int,2)
-        return builder.CreateSRem(WINT(x), WINT(emit_expr(args[2],ctx,true)));
-    HANDLE(urem_int,2)
-        return builder.CreateURem(WINT(x), WINT(emit_expr(args[2],ctx,true)));
-
-    HANDLE(neg_float,1)
-        return builder.CreateFMul(ConstantFP::get(FT(t), -1.0), FP(x));
-    HANDLE(add_float,2)
-        return builder.CreateFAdd(FP(x), FP(emit_expr(args[2],ctx,true)));
-    HANDLE(sub_float,2)
-        return builder.CreateFSub(FP(x), FP(emit_expr(args[2],ctx,true)));
-    HANDLE(mul_float,2)
-        return builder.CreateFMul(FP(x), FP(emit_expr(args[2],ctx,true)));
-    HANDLE(div_float,2)
-        return builder.CreateFDiv(FP(x), FP(emit_expr(args[2],ctx,true)));
-    HANDLE(rem_float,2)
-        return builder.CreateFRem(FP(x), FP(emit_expr(args[2],ctx,true)));
-
-    HANDLE(eq_int,2)
-        return builder.CreateICmpEQ(WINT(x), WINT(emit_expr(args[2],ctx,true)));
-    HANDLE(ne_int,2)
-        return builder.CreateICmpNE(WINT(x), WINT(emit_expr(args[2],ctx,true)));
-    HANDLE(slt_int,2)
-        return builder.CreateICmpSLT(WINT(x), WINT(emit_expr(args[2],ctx,true)));
-    HANDLE(ult_int,2)
-        return builder.CreateICmpULT(WINT(x), WINT(emit_expr(args[2],ctx,true)));
-    HANDLE(sle_int,2)
-        return builder.CreateICmpSLE(WINT(x), WINT(emit_expr(args[2],ctx,true)));
-    HANDLE(ule_int,2)
-        return builder.CreateICmpULE(WINT(x), WINT(emit_expr(args[2],ctx,true)));
-
-    HANDLE(eq_float,2)
-        return builder.CreateFCmpOEQ(FP(x), FP(emit_expr(args[2],ctx,true)));
-    HANDLE(ne_float,2)
-        return builder.CreateFCmpUNE(FP(x), FP(emit_expr(args[2],ctx,true)));
-    HANDLE(lt_float,2)
-        return builder.CreateFCmpOLT(FP(x), FP(emit_expr(args[2],ctx,true)));
-    HANDLE(le_float,2)
-        return builder.CreateFCmpOLE(FP(x), FP(emit_expr(args[2],ctx,true)));
-
-    HANDLE(eqfsi64,2) {
-        x = FP(x);
-        fy = WINT(emit_expr(args[2],ctx,true));
-=======
         den = INT(y);
         call_error_func_unless(builder.CreateICmpNE(den,
                                                     ConstantInt::get(t,0)),
@@ -472,7 +392,6 @@
     HANDLE(eqfsi64,2) {
         x = FP(x);
         fy = INT(y);
->>>>>>> 68899bbe
         return builder.CreateAnd(
             builder.CreateFCmpOEQ(x, builder.CreateSIToFP(fy, T_float64)),
             builder.CreateICmpEQ(
@@ -485,11 +404,7 @@
     }
     HANDLE(eqfui64,2) {
         x = FP(x);
-<<<<<<< HEAD
-        fy = WINT(emit_expr(args[2],ctx,true));
-=======
         fy = INT(y);
->>>>>>> 68899bbe
         return builder.CreateAnd(
             builder.CreateFCmpOEQ(x, builder.CreateUIToFP(fy, T_float64)),
             builder.CreateICmpEQ(
@@ -502,11 +417,7 @@
     }
     HANDLE(ltfsi64,2) {
         x = FP(x);
-<<<<<<< HEAD
-        fy = WINT(emit_expr(args[2],ctx,true));
-=======
         fy = INT(y);
->>>>>>> 68899bbe
         return builder.CreateOr(
             builder.CreateFCmpOLT(x, builder.CreateSIToFP(fy, T_float64)),
             builder.CreateAnd(
@@ -522,11 +433,7 @@
     }
     HANDLE(ltfui64,2) {
         x = FP(x);
-<<<<<<< HEAD
-        fy = WINT(emit_expr(args[2],ctx,true));
-=======
         fy = INT(y);
->>>>>>> 68899bbe
         return builder.CreateOr(
             builder.CreateFCmpOLT(x, builder.CreateUIToFP(fy, T_float64)),
             builder.CreateAnd(
@@ -542,11 +449,7 @@
     }
     HANDLE(lefsi64,2) {
         x = FP(x);
-<<<<<<< HEAD
-        fy = WINT(emit_expr(args[2],ctx,true));
-=======
         fy = INT(y);
->>>>>>> 68899bbe
         return builder.CreateOr(
             builder.CreateFCmpOLT(x, builder.CreateSIToFP(fy, T_float64)),
             builder.CreateAnd(
@@ -562,11 +465,7 @@
     }
     HANDLE(lefui64,2) {
         x = FP(x);
-<<<<<<< HEAD
-        fy = WINT(emit_expr(args[2],ctx,true));
-=======
         fy = INT(y);
->>>>>>> 68899bbe
         return builder.CreateOr(
             builder.CreateFCmpOLT(x, builder.CreateUIToFP(fy, T_float64)),
             builder.CreateAnd(
@@ -581,13 +480,8 @@
         );
     }
     HANDLE(ltsif64,2) {
-<<<<<<< HEAD
-        x = WINT(x);
-        fy = FP(emit_expr(args[2],ctx,true));
-=======
         x = INT(x);
         fy = FP(y);
->>>>>>> 68899bbe
         return builder.CreateOr(
             builder.CreateFCmpOLT(builder.CreateSIToFP(x, T_float64), fy),
             builder.CreateAnd(
@@ -602,13 +496,8 @@
         );
     }
     HANDLE(ltuif64,2) {
-<<<<<<< HEAD
-        x = WINT(x);
-        fy = FP(emit_expr(args[2],ctx,true));
-=======
         x = INT(x);
         fy = FP(y);
->>>>>>> 68899bbe
         return builder.CreateOr(
             builder.CreateFCmpOLT(builder.CreateUIToFP(x, T_float64), fy),
             builder.CreateAnd(
@@ -623,13 +512,8 @@
         );
     }
     HANDLE(lesif64,2) {
-<<<<<<< HEAD
-        x = WINT(x);
-        fy = FP(emit_expr(args[2],ctx,true));
-=======
         x = INT(x);
         fy = FP(y);
->>>>>>> 68899bbe
         return builder.CreateOr(
             builder.CreateFCmpOLT(builder.CreateSIToFP(x, T_float64), fy),
             builder.CreateAnd(
@@ -644,13 +528,8 @@
         );
     }
     HANDLE(leuif64,2) {
-<<<<<<< HEAD
-        x = WINT(x);
-        fy = FP(emit_expr(args[2],ctx,true));
-=======
         x = INT(x);
         fy = FP(y);
->>>>>>> 68899bbe
         return builder.CreateOr(
             builder.CreateFCmpOLT(builder.CreateUIToFP(x, T_float64), fy),
             builder.CreateAnd(
@@ -748,22 +627,6 @@
         );
     }
 
-<<<<<<< HEAD
-    HANDLE(and_int,2)
-        return builder.CreateAnd(WINT(x), WINT(emit_expr(args[2],ctx,true)));
-    HANDLE(or_int,2)
-        return builder.CreateOr(WINT(x), WINT(emit_expr(args[2],ctx,true)));
-    HANDLE(xor_int,2)
-        return builder.CreateXor(WINT(x), WINT(emit_expr(args[2],ctx,true)));
-    HANDLE(not_int,1)
-        return builder.CreateXor(WINT(x), ConstantInt::get(t, -1));
-    HANDLE(shl_int,2)
-        return builder.CreateShl(WINT(x), uint_cnvt(t,WINT(emit_unboxed(args[2],ctx))));
-    HANDLE(lshr_int,2)
-        return builder.CreateLShr(WINT(x), uint_cnvt(t,WINT(emit_unboxed(args[2],ctx))));
-    HANDLE(ashr_int,2)
-        return builder.CreateAShr(WINT(x), uint_cnvt(t,WINT(emit_unboxed(args[2],ctx))));
-=======
     HANDLE(and_int,2) return builder.CreateAnd(INT(x), INT(y));
     HANDLE(or_int,2)  return builder.CreateOr(INT(x), INT(y));
     HANDLE(xor_int,2) return builder.CreateXor(INT(x), INT(y));
@@ -771,58 +634,27 @@
     HANDLE(shl_int,2) return builder.CreateShl(INT(x), uint_cnvt(t,INT(y)));
     HANDLE(lshr_int,2) return builder.CreateLShr(INT(x), uint_cnvt(t,INT(y)));
     HANDLE(ashr_int,2) return builder.CreateAShr(INT(x), uint_cnvt(t,INT(y)));
->>>>>>> 68899bbe
     HANDLE(bswap_int,1)
-        x = WINT(x);
+        x = INT(x);
         return builder.CreateCall(
             Intrinsic::getDeclaration(jl_Module, Intrinsic::bswap,
                                       ArrayRef<Type*>(x->getType())), x);
     HANDLE(ctpop_int,1)
-        x = WINT(x);
+        x = INT(x);
         return builder.CreateCall(
             Intrinsic::getDeclaration(jl_Module, Intrinsic::ctpop,
                                       ArrayRef<Type*>(x->getType())), x);
     HANDLE(ctlz_int,1)
-        x = WINT(x);
+        x = INT(x);
         return builder.CreateCall(
             Intrinsic::getDeclaration(jl_Module, Intrinsic::ctlz,
                                       ArrayRef<Type*>(x->getType())), x);
     HANDLE(cttz_int,1)
-        x = WINT(x);
+        x = INT(x);
         return builder.CreateCall(
             Intrinsic::getDeclaration(jl_Module, Intrinsic::cttz,
                                       ArrayRef<Type*>(x->getType())), x);
 
-<<<<<<< HEAD
-    HANDLE(sext16,1)
-        return builder.CreateSExt(WINT(x), T_int16);
-    HANDLE(zext16,1)
-        return builder.CreateZExt(WINT(x), T_int16);
-    HANDLE(sext32,1)
-        return builder.CreateSExt(WINT(x), T_int32);
-    HANDLE(zext32,1)
-        return builder.CreateZExt(WINT(x), T_int32);
-    HANDLE(sext64,1)
-        return builder.CreateSExt(WINT(x), T_int64);
-    HANDLE(zext64,1)
-        return builder.CreateZExt(WINT(x), T_int64);
-    HANDLE(trunc8,1)
-        return builder.CreateTrunc(WINT(x), T_int8);
-    HANDLE(trunc16,1)
-        return builder.CreateTrunc(WINT(x), T_int16);
-    HANDLE(trunc32,1)
-        return builder.CreateTrunc(WINT(x), T_int32);
-    HANDLE(trunc64,1)
-        return builder.CreateTrunc(WINT(x), T_int64);
-    HANDLE(fptoui32,1)
-        return builder.CreateFPToUI(FP(x), T_int32);
-    HANDLE(fptosi32,1)
-        return builder.CreateFPToSI(FP(x), T_int32);
-    HANDLE(fptoui64,1)
-        return builder.CreateFPToUI(FP(x), T_int64);
-    HANDLE(fptosi64,1)
-        return builder.CreateFPToSI(FP(x), T_int64);
-=======
     HANDLE(sext16,1) return builder.CreateSExt(INT(x), T_int16);
     HANDLE(zext16,1) return builder.CreateZExt(INT(x), T_int16);
     HANDLE(sext32,1) return builder.CreateSExt(INT(x), T_int32);
@@ -837,12 +669,11 @@
     HANDLE(fptosi32,1) return builder.CreateFPToSI(FP(x), T_int32);
     HANDLE(fptoui64,1) return builder.CreateFPToUI(FP(x), T_int64);
     HANDLE(fptosi64,1) return builder.CreateFPToSI(FP(x), T_int64);
->>>>>>> 68899bbe
     HANDLE(fpsiround32,1)
     HANDLE(fpuiround32,1)
     {
         // itrunc(x + copysign(0.5,x))
-        Value *bits = WINT(x);
+        Value *bits = INT(x);
         // values with exponent >= nbits are already integers, and this
         // rounding method doesn't always give the right answer there.
         Value *expo = builder.CreateAShr(bits, ConstantInt::get(T_int32,23));
@@ -873,7 +704,7 @@
     HANDLE(fpsiround64,1)
     HANDLE(fpuiround64,1)
     {
-        Value *bits = WINT(x);
+        Value *bits = INT(x);
         Value *expo = builder.CreateAShr(bits, ConstantInt::get(T_int64,52));
         expo = builder.CreateAnd(expo, ConstantInt::get(T_int64,0x7ff));
         Value *isint = builder.CreateICmpSGE(expo,
@@ -899,24 +730,11 @@
                                         builder.CreateFPToSI(sum, T_int64));
         }
     }
-<<<<<<< HEAD
-    HANDLE(uitofp32,1)
-        return builder.CreateUIToFP(WINT(x), T_float32);
-    HANDLE(sitofp32,1)
-        return builder.CreateSIToFP(WINT(x), T_float32);
-    HANDLE(uitofp64,1)
-        return builder.CreateUIToFP(WINT(x), T_float64);
-    HANDLE(sitofp64,1)
-        return builder.CreateSIToFP(WINT(x), T_float64);
-    HANDLE(fptrunc32,1)
-        return builder.CreateFPTrunc(FP(x), T_float32);
-=======
     HANDLE(uitofp32,1)  return builder.CreateUIToFP(INT(x), T_float32);
     HANDLE(sitofp32,1)  return builder.CreateSIToFP(INT(x), T_float32);
     HANDLE(uitofp64,1)  return builder.CreateUIToFP(INT(x), T_float64);
     HANDLE(sitofp64,1)  return builder.CreateSIToFP(INT(x), T_float64);
     HANDLE(fptrunc32,1) return builder.CreateFPTrunc(FP(x), T_float32);
->>>>>>> 68899bbe
     HANDLE(fpext64,1)
         // when extending a float32 to a float64, we need to force
         // rounding to single precision first. the reason is that it's
@@ -972,13 +790,8 @@
     }
     HANDLE(flipsign_int32,2)
     {
-<<<<<<< HEAD
-        x = WINT(x);
-        fy = WINT(emit_expr(args[2],ctx,true));
-=======
         x = INT(x);
         fy = INT(y);
->>>>>>> 68899bbe
         ConstantInt *cx = dyn_cast<ConstantInt>(x);
         ConstantInt *cy = dyn_cast<ConstantInt>(fy);
         if (cx && cy) {
@@ -995,13 +808,8 @@
     }
     HANDLE(flipsign_int64,2)
     {
-<<<<<<< HEAD
-        x = WINT(x);
-        fy = WINT(emit_expr(args[2],ctx,true));
-=======
         x = INT(x);
         fy = INT(y);
->>>>>>> 68899bbe
         ConstantInt *cx = dyn_cast<ConstantInt>(x);
         ConstantInt *cy = dyn_cast<ConstantInt>(fy);
         if (cx && cy) {
